"""
Core module with the definitions of the basic building blocks: the
classes :class:`Tensor`, :class:`Operator`, and :class:`OperatorSum`.
Implements the Leibniz rule for derivatives and the algorithms for
matching and replacing as well as functional derivatives.

Defines the Lorentz tensors :data:`epsUp`, :data:`epsUpDot`,
:data:`epsDown`, :data:`epsDownDot`, :data:`sigma4` and
:data:`sigma4bar`.
"""

from abc import ABCMeta, abstractmethod
from collections import Counter
from enum import Enum
from fractions import Fraction
from itertools import permutations
from operator import add, __eq__

from matchingtools.lsttools import LookUpTable
from matchingtools.matches import Match
from matchingtools.utils import Permutation


class Statistics(Enum):
    BOSON = 1
    FERMION = 2


class Conjugable(object, metaclass=ABCMeta):
    @abstractmethod
    def conjugate(self):
        pass


class Differentiable(object, metaclass=ABCMeta):
    @abstractmethod
    def differentiate(self, index):
        pass

    def nth_derivative(self, indices):
        differentiated = self
        # TODO: decide whether to use indices of reversed(indices)
        for index in indices:
            differentiated = differentiated.differentiate(index)

        return differentiated


class Convertible(object, metaclass=ABCMeta):
    class DemoteError(Exception):
        def __init__(self, what, src, dest):
            error_msg = "Unable to demote {what} from {src} to {dest}"
            super().__init__(
                error_msg.format(
                    what=what,
                    src=src.__name__,
                    dest=dest.__name__
                )
            )

    @abstractmethod
    def _to_tensor(self):
        pass

    @abstractmethod
    def _to_operator(self):
        pass

    @abstractmethod
    def _to_operator_sum(self):
        pass
    

class Tensor(Convertible):
    """
    Basic building block for operators.

    A tensor might have some derivatives applied to it. The
    indices correponding to the derivatives are given by the first
    indices in the list of indices of the Tensor.

    Attributes:
        name (string): identifier
        indices (list of Index): indices of the tensor
        derivatives_indices (list of Index): indices of its derivatives
        dimension (float): energy dimensions
        statistics (Statistics): Either BOSON or FERMION
    """

    def __init__(
            self, name, indices, derivatives_indices,
            dimension=0, statistics=Statistics.BOSON,
            is_conjugated=False
    ):
        self.name = name
        self.indices = indices
        self.derivatives_indices = derivatives_indices
        self._tensor_dimension = Fraction(round(2 * dimension), 2)
        self.statistics = statistics
        self.is_conjugated = is_conjugated

    @property
    def dimension(self):
        return self._tensor_dimension + len(self.derivatives_indices)

    def __str__(self):
        """
        Returns a string of the form:
            D(di[0])D(di[1])...D(di[m-1])T(i[0], i[1], ..., i[n-1])
        for a Tensor with indices i[0], i[1], ..., i[n-1] and
        derivatives_indices di[0], di[1], ..., di[m-1]
        """
        derivatives_str = ''.join(
            'D({})'.format(index)
            for index in reversed(self.derivatives_indices)
        )
        indices_str = ', '.join(map(str, self.indices))
        conjugate_str = '.c' if self.is_conjugated else ''

        return '{derivatives}{name}{conjugate}({indices})'.format(
            derivatives=derivatives_str,
            name=self.name,
            conjugate=conjugate_str,
            indices=indices_str
        )

    __repr__ = __str__

    def __add__(self, other):
        return self._to_operator_sum() + other

    __radd__ = __add__

    def __neg__(self):
        return -self._to_operator()

    def __mul__(self, other):
        return self._to_operator_sum() * other

    __rmul__ = __mul__

    def __eq__(self, other):
        return (
            self.does_match(other)
            and self.indices == other.indices
            and self.derivatives_indices == other.derivatives_indices
            and self._tensor_dimension == other._tensor_dimension
            and self.dimension == other.dimension
            and self.statistics == other.statistics
        )

    def does_match(self, other):
        if not isinstance(other, Tensor):
            return False

        return (
            self.name == other.name
            and self.statistics == other.statistics
            and self.is_conjugated == other.is_conjugated
<<<<<<< HEAD
            and isinstance(self, Constant) == isinstance(other, Constant)
            and isinstance(self, RealMixin) == isinstance(other, RealMixin)
=======
>>>>>>> 2fe74e1e
        )


    def __hash__(self):
        return hash(self.name)

    def __contains__(self, index):
        return index in self.all_indices

    def _to_tensor(self):
        return self

    def _to_operator(self):
        return Operator(tensors=[self])

    def _to_operator_sum(self):
        return self._to_operator()._to_operator_sum()

    def _replace_indices(self, indices_mapping):
        new_tensor = self.clone()
        new_tensor.indices = [
            indices_mapping.get(index, index) for index in self.indices
        ]
        new_tensor.derivatives_indices = [
            indices_mapping.get(index, index)
            for index in self.derivatives_indices
        ]

        return new_tensor

    @property
    def all_indices(self):
        return self.derivatives_indices + self.indices

    def clone(self):
        # TODO: .copy() has been included for indices lists. Is it necessary?
        return type(self)(
            name=self.name,
            indices=self.indices.copy(),
            derivatives_indices=self.derivatives_indices.copy(),
            dimension=self._tensor_dimension,
            statistics=self.statistics,
            is_conjugated=self.is_conjugated
        )

    @classmethod
    def make(cls, *names, **kwargs):
        return [Builder(name, cls, kwargs) for name in names]


class Constant(Tensor, Differentiable):
    # TODO: enforce derivatives_indices==[]?
    def differentiate(self, index):
        return 0


class Field(Tensor, Differentiable):
    def differentiate(self, index):
        diff = self.clone()
        diff.derivative_indices.append(index)

        return diff


class RealMixin(object):
    def conjugate(self):
        return self

    
class ComplexMixin(object): # TODO: inherit from Tensor?
    def conjugate(self):
        conjugated = self.clone()
        conjugated.is_conjugated = not self.is_conjugated
        return conjugated
    
    
class RealConstant(RealMixin, Constant, Conjugable):
    pass


class RealField(RealMixin, Field, Conjugable):
    pass


class ComplexConstant(ComplexMixin, Constant, Conjugable):
    pass


class ComplexField(ComplexMixin, Field, Conjugable):
    pass


class Kdelta(RealConstant):
    def __init__(self, *indices):
        super().__init__(
            name="Kdelta",
            indices=list(indices),
            derivatives_indices=[],
            dimension=0,
            statistics=Statistics.BOSON
        )

        try:
            assert len(self.indices) == 2
        except AssertionError:
            raise ValueError(
                "A Kdelta tensor takes exactly 2 indices ({} given)".format(
                    len(self.indices)
                )
            )

    def clone(self):
        return Kdelta(*self.indices)


class Operator(Conjugable, Convertible, Differentiable):
    """
    Container for a list of tensors with their indices contracted.

    The methods include the basic derivation, matching and replacing
    operations, as well as the implementation of functional derivatives.

    Attributes:
        coefficient (Number): the numeric coefficient of the term
        tensors ([Tensor]): list of the tensors contained
    """

    def __init__(self, tensors=None, coefficient=1):
        if tensors is None:
            tensors = []
        self.tensors = tensors
        self.coefficient = coefficient

        self._simplify()

    def __str__(self):
        tensors = " ".join(map(str, self.tensors))

        if self.coefficient == 1:
            return tensors

        return "{} {}".format(self.coefficient, tensors)

    __repr__ = __str__

    def __add__(self, other):
        return self._to_operator_sum() + other

    __radd__ = __add__

    def __mul__(self, other):
        return self._to_operator_sum() * other

    __rmul__ = __mul__

    def __neg__(self):
        return self * (-1)

    def __hash__(self):
        return hash(tuple(self.tensors))

    def _to_tensor(self):
        if len(self.tensors) == 1:
            return self.tensors[0]
        else:
            raise Convertible.DemoteError(self, Operator, Tensor)

    def _to_operator(self):
        return self

    def _to_operator_sum(self):
        return OperatorSum([self])

    def _simplify(self):
        if self.coefficient == 0:
            self.tensors = []

        kdeltas = []
        rest = []

        for tensor in self.tensors:
            # TODO: understand this, sometimes:
            # type(tensor) == Kdelta AND isinstance(tensor, Kdelta) == False
            if tensor.name == "Kdelta":
                kdeltas.append(tensor)
            else:
                rest.append(tensor.clone())

        # TODO: Refactor this?
        remaining_kdeltas = []
        for pos, kdelta in enumerate(kdeltas):
            found_index = False
            for tensor in kdeltas[pos+1:] + rest:
                for pos, index in enumerate(tensor.indices):
                    i, j = kdelta.indices
                    if index == i:
                        tensor.indices[pos] = j
                        found_index = True
                        break
                    elif index == j:
                        tensor.indices[pos] = i
                        found_index = True
                        break
                if found_index:
                    break
            if not found_index:
                remaining_kdeltas.append(kdelta)

        self.tensors = rest + remaining_kdeltas

    @property
    def dimension(self):
        return sum([tensor.dimension for tensor in self.tensors])

    def __contains__(self, tensor):
        return tensor in self.tensors

    def is_free_index(self, index):
        return len([
            1 for tensor in self.tensors for tensor_index in tensor.indices
            if tensor_index == index
        ]) == 1

    @property
    def free_indices(self):
        counter = Counter(
            index for tensor in self.tensors for index in tensor.indices
        )

        return [
            index for index, multiplicity in counter.items()
            if multiplicity == 1
        ]

    def clone(self):
        return Operator(
            [tensor.clone() for tensor in self.tensors],
            self.coefficient
        )

    def conjugate(self):
        return Operator(
            [tensor.conjugate() for tensor in self.tensors],
            coefficient=self.coefficient.conjugate()
        )

    def differentiate(self, index):
        acc = 0

        for pos, tensor in enumerate(self.tensors):
            left = Operator(self.tensors[:pos])
            diff = self.tensors[pos].differentiate(index)
            right = Operator(self.tensors[pos+1:])

            acc += left * diff * right

        return acc

    def __eq__(self, other):
        """
        Match self with other operator. All tensors and index contractions
        should match. No sign differences allowed. All free indices should
        be equal. Reorderings allowed.
        """

        # TODO: understand this, sometimes:
        # type(other) == Operator AND isinstance(other, Convertible) == False
        # ---
        # When this is solved, uncomment the following two lines:
        #   if not isinstance(other, Convertible):
        #     return False

        try:
            other = other._to_operator()
        except Convertible.DemoteError:
            return False

        if abs(self.coefficient) != abs(other.coefficient):
            return False

        if len(self.tensors) != len(other.tensors):
            return False

        match = Match.match_operators(self, other)

        if match is None:
            return False

        # TODO: make sure this previous code isn't the right solution:
        #   for index, associate in match.indices_mapping.items():
        #     if index != associate:
        #       return False
        # ---
        # it's been substituted by this:
        for tensor in self.tensors:
            for index in tensor.indices:
                is_free = self.is_free_index(index)
                if is_free and index in match.indices_mapping:
                    if index != match.indices_mapping[index]:
                        return False

        own_fermions = [
            tensor for tensor in self.tensors
            if tensor.statistics == Statistics.FERMION
        ]
        sign = Permutation.compare(
            own_fermions,
            [match.tensors_mapping[tensor] for tensor in own_fermions]
        ).parity

        return self.coefficient * sign == other.coefficient

    def with_unit_coefficient(self):
        new_operator = self.clone()
        new_operator.coefficient = 1
        return new_operator


class OperatorSum(Conjugable, Convertible, Differentiable):
    """
    Container for lists of operators representing their sum.

    The methods perform the basic operations defined for operators
    generalized for sums of them

    Attributes:
        operators ([Operator]): the operators whose sum is represented
    """
    def __init__(self, operators=None):
        if operators is None:
            operators = []
        # TODO: understand why this has to be done in order not to have
        # elements of self.operators that are OperatorSum. This seems like
        # a there's a bug somewhere else.
        self.operators = [operator._to_operator() for operator in operators]

        self._simplify()

    def __str__(self):
        return " + ".join(map(str, self.operators))

    __repr__ = __str__

    def __add__(self, other):
        if not isinstance(other, Convertible):
            if other == 0:
                return self
            return self + OperatorSum([Operator([], coefficient=other)])

        if not isinstance(other, OperatorSum):
            return self + other._to_operator_sum()

        return OperatorSum(self.operators + other.operators)

    __radd__ = __add__

    def __sub__(self, other):
        return self + (-other)

    def __mul__(self, other):
        if not isinstance(other, Convertible):
            if other == 0:
                return OperatorSum()

            if other == 1:
                return self

            return self * OperatorSum([Operator([], coefficient=other)])

        if not isinstance(other, OperatorSum):
            return self * other._to_operator_sum()

        return OperatorSum([
                Operator(
                    self_op.tensors + other_op.tensors,
                    coefficient=self_op.coefficient * other_op.coefficient
                )
                for self_op in self.operators
                for other_op in other.operators
        ])

    __rmul__ = __mul__

    def __neg__(self):
        return OperatorSum([-op for op in self.operators])

    def __eq__(self, other):
        if len(self.operators) != len(other.operators):
            return False

        # TODO: is there a more efficient version of this?
        return any(
            all(map(__eq__, self.operators, other_permutation))
            for other_permutation in permutations(other.operators)
        )
        # Does the following work always?
        #   return (
        #       all(op in other.operators for op in self.operators)
        #       and
        #       all(op in self.operators for op in other.operators)
        #   )

    def _to_tensor(self):
        return self._to_operator()._to_tensor()

    def _to_operator(self):
        if len(self.operators) == 1:
            return self.operators[0]
        else:
            raise Convertible.DemoteError(self, OperatorSum, Operator)

    def _to_operator_sum(self):
        return self

    def _simplify(self):
        coefficients = LookUpTable()

        for operator in self.operators:
            coefficients.update(
                operator.with_unit_coefficient(),
                operator.coefficient,
                add
            )

        self.operators = [
            Operator(
                operator.tensors,
                coefficient
            )
            for operator, coefficient in coefficients.items
        ]

    def conjugate(self):
        return OperatorSum([
            operator.conjugate() for operator in self.operators
        ])

    def differentiate(self, index):
        # TODO: missing concat?
        return OperatorSum([
            operator.differentiate(index) for operator in self.operators
        ])

    def filter_by_max_dimension(self, max_dimension):
        return OperatorSum([
            operator for operator in self.operators
            if operator.dimension <= max_dimension
        ])


def D(index, tensor):
    """
    Interface for the creation of tensors with derivatives applied.
    """
    return tensor.differentiate(index)


class Builder(object):
    def __init__(self, name, cls, kwargs):
        self.name = name
        self.cls = cls
        self.kwargs = kwargs

    def __call__(self, *indices):
        return self.cls(
            name=self.name,
            indices=list(indices),
            derivatives_indices=[],
            **self.kwargs
        )

    def c(self, *indices):
        return self(*indices).conjugate()


# To be used to specify the statistics of fields

# TODO: decide whether we want to keep these aliases or not

boson = Statistics.BOSON
fermion = Statistics.FERMION

# Basic Lorentz group related tensors.
#
# * The eps- tensors represent the antisymmetric epsilon symbols with
#   two-component spinor indices, with Up/Down denoting the position of
#   the two indices and the sufix -Dot meaning that both indices are dotted.
#
# * The sigma- tensors represent sigma matrices, defined in the usual way
#   using the three Pauli matrices and the 2x2 identity. The Lorentz vector
#   index is the first, the two two-component spinor indices are the second
#   and third.

# TODO: Rewrite these
'''
epsUp = TensorBuilder("epsUp")
epsUpDot = TensorBuilder("epsUpDot")
epsDown = TensorBuilder("epsDown")
epsDownDot = TensorBuilder("epsDownDot")
sigma4bar = TensorBuilder("sigma4bar")
sigma4 = TensorBuilder("sigma4")
'''<|MERGE_RESOLUTION|>--- conflicted
+++ resolved
@@ -69,7 +69,7 @@
     @abstractmethod
     def _to_operator_sum(self):
         pass
-    
+
 
 class Tensor(Convertible):
     """
@@ -157,11 +157,8 @@
             self.name == other.name
             and self.statistics == other.statistics
             and self.is_conjugated == other.is_conjugated
-<<<<<<< HEAD
             and isinstance(self, Constant) == isinstance(other, Constant)
             and isinstance(self, RealMixin) == isinstance(other, RealMixin)
-=======
->>>>>>> 2fe74e1e
         )
 
 
@@ -230,14 +227,14 @@
     def conjugate(self):
         return self
 
-    
+
 class ComplexMixin(object): # TODO: inherit from Tensor?
     def conjugate(self):
         conjugated = self.clone()
         conjugated.is_conjugated = not self.is_conjugated
         return conjugated
-    
-    
+
+
 class RealConstant(RealMixin, Constant, Conjugable):
     pass
 
