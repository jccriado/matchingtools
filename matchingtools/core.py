"""
Core module with the definitions of the basic building blocks: the
classes :class:`Tensor`, :class:`Operator`, and :class:`OperatorSum`.
Implements the Leibniz rule for derivatives and the algorithms for
matching and replacing as well as functional derivatives.

Defines the Lorentz tensors :data:`epsUp`, :data:`epsUpDot`,
:data:`epsDown`, :data:`epsDownDot`, :data:`sigma4` and
:data:`sigma4bar`.
"""

from abc import ABCMeta, abstractmethod
from collections import Counter
<<<<<<< HEAD
from enum import Enum
from functools import partial
=======
from fractions import Fraction
>>>>>>> 41a9ab0b

import rules


class Statistics(Enum):
    BOSON = 1
    FERMION = 2


class Conjugable(object, metaclass=ABCMeta):
    is_conjugated = False

    @abstractmethod
    def conjugate(self):
        pass


class Differentiable(object, metaclass=ABCMeta):
    @abstractmethod
    def differentiate(self, index):
        pass

    def nth_derivative(self, indices):
        differentiated = self
        # TODO: decide whether to use indices of reversed(indices)
        for index in indices:
            differentiated = differentiated.differentiate(index)
            
        return differentiated


class Convertible(object, metaclass=ABCMeta):
    class DemoteError(Exception):
        def __init__(self, what, src, dest):
            error_msg = "Unable to demote {what} from {src} to {dest}"
            super().__init__(
                error_msg.format(
                    what=what,
                    src=src.__name__,
                    dest=dest.__name__
                )
            )

    @abstractmethod
    def _to_tensor(self):
        pass

    @abstractmethod
    def _to_operator(self):
        pass

    @abstractmethod
    def _to_operator_sum(self):
        pass


class RealMixin(object):
    def conjugate(self):
        return self


class ComplexMixin(object):
    def conjugate(self):
        conjugated = self.clone()
        conjugated.is_conjugated = not self.is_conjugated
        return conjugated


class Tensor(Conjugable, Convertible, Differentiable):
    """
    Basic building block for operators.

    A tensor might have some derivatives applied to it. The
    indices correponding to the derivatives are given by the first
    indices in the list of indices of the Tensor.

    Attributes:
        name (string): identifier
        indices (list of Index): indices of the tensor
        derivatives_indices (list of Index): indices of its derivatives
        dimension (float): energy dimensions
        statistics (Statistics): Either BOSON or FERMION
    """

    def __init__(
            self, name, indices, derivatives_indices,
            _tensor_dimension=0, statistics=Statistics.BOSON
    ):
        self.name = name
        self.indices = indices
        self.derivatives_indices = derivatives_indices
        self._tensor_dimension = Fraction(round(2 * _tensor_dimension), 2)
        self.statistics = statistics

    @property
    def dimension(self):
        return self._tensor_dimension + len(self.derivatives_indices)
        
    def __str__(self):
        """
        Returns a string of the form:
            D(di[0])D(di[1])...D(di[m-1])T(i[0], i[1], ..., i[n-1])
        for a Tensor with indices i[0], i[1], ..., i[n-1] and
        derivatives_indices di[0], di[1], ..., di[m-1]
        """
        derivatives_str = ''.join(
            'D({})'.format(index)
            for index in reversed(self.derivatives_indices)
        )
        indices_str = ', '.join(map(str, self.indices))

        return '{derivatives}{name}({indices})'.format(
            derivatives=derivatives_str,
            name=self.name,
            indices=indices_str
        )

    __repr__ = __str__

    def __add__(self, other):
        return self._to_operator_sum() + other

    __radd__ = __add__

    def __mul__(self, other):
        return self._to_operator_sum() * other

    __rmul__ = __mul__

    def __eq__(self, other):
        if(not isinstance(other, Tensor)):
            return False

        return (
            self.name == other.name
            and self.indices == other.indices
            and self.derivatives_indices == other.derivatives_indices
            and self.dimension == other.dimension
            and self.statistics == other.statistics
        )

    def __hash__(self):
        return hash(self.name)

    def __contains__(self, index):
        return index in self.all_indices

    def _to_tensor(self):
        return self

    def _to_operator(self):
        return Operator(tensors=[self])

    def _to_operator_sum(self):
        return self._to_operator()._to_operator_sum()

    def _replace_indices(self, indices_mapping):
        new_tensor = self.clone()
        new_tensor.indices = [
            indices_mapping.get(index, index) for index in self.indices
        ]
        new_tensor.derivatives_indices = [
            indices_mapping.get(index, index)
            for index in self.derivatives_indices
        ]

        return new_tensor

    @property
    def all_indices(self):
        return self.derivatives_indices + self.indices

    @abstractmethod
    def clone(self):
        pass

    @classmethod
    def make(cls, *names):
        def builder(name, indices):
            return cls(name=name, indices=indices, derivatives_indices=[])

        return [partial(builder, name) for name in names]


class Constant(Tensor):
    def __init__(self, *args, **kwargs):
        super().__init__(*args, **kwargs)
        self.derivatives_indices = []

    def clone(self):
        return Constant(
            name=self.name,
            indices=self.indices.copy(),
            # TODO: What is derivatives_indices here?
            derivatives_indices=[],
            dimension=self.dimension,
            statistics=self.statistics
        )

    def differentiate(self, index):
        return 0


class Field(Tensor):
    def clone(self):
        return Field(
            name=self.name,
            indices=self.indices.copy()
            derivatives_indices=self.derivatives_indices.copy()
            dimension=self.dimension,
            statistics=self.statistics
        )

    def differentiate(self, index):
        diff = self.clone()
        diff.derivative_indices.append(index)

        return diff


class RealConstant(RealMixin, Constant):
    pass


class RealField(RealMixin, Field):
    pass


class ComplexConstant(ComplexMixin, Constant):
    pass


class ComplexField(ComplexMixin, Field):
    pass


class Kdelta(RealConstant):
    def __init__(self, *args, **kwargs):
        super().__init__(*args, **kwargs)

        try:
            assert len(self.indices) == 2
        except AssertionError:
            raise ValueError(
                "A Kdelta tensor takes exactly 2 indices ({} given)".format(
                    len(self.indices)
                )
            )


class Operator(Conjugable, Convertible, Differentiable):
    """
    Container for a list of tensors with their indices contracted.

    The methods include the basic derivation, matching and replacing
    operations, as well as the implementation of functional derivatives.

    Attributes:
        coefficient (Number): the numeric coefficient of the term
        tensors ([Tensor]): list of the tensors contained
    """

    def __init__(self, tensors=None, coefficient=1):
        if tensors is None:
            tensors = []
        self.tensors = tensors
        self.coefficient = coefficient

        self._simplify()

    def __str__(self):
        tensors = " ".join(map(str, self.tensors))

        if self.coefficient == 1:
            return tensors

        return "{} {}".format(self.coefficient, tensors)

    __repr__ = __str__

    def __add__(self, other):
        return self._to_operator_sum() + other

    __radd__ = __add__

    def __mul__(self, other):
        return self._to_operator_sum() * other

    __rmul__ = __mul__

    def __neg__(self):
        return self * (-1)

    def __hash__(self):
        return hash(tuple(self.tensors))

    def _to_tensor(self):
        if len(self.tensors) == 1:
            return self.tensors[0]
        else:
            raise Convertible.DemoteError(self, Operator, Tensor)

    def _to_operator(self):
        return self

    def _to_operator_sum(self):
        return OperatorSum([self])

    def _simplify(self):
        if self.coefficient == 0:
            self.tensors = []

        kdeltas = []
        rest = []

        for tensor in self.tensors:
            if isinstance(tensor, Kdelta):
                kdeltas.append(tensor)
            else:
                rest.append(tensor)

        for tensor in rest:
            for pos, index in enumerate(tensor.indices):
                for kdelta in kdeltas.copy():
                    i, j = kdelta.indices
                    if index == i:
                        tensor.indices[pos] = j
                        kdeltas.remove(kdelta)
                    elif index == j:
                        tensor.indices[pos] = i
                        kdeltas.remove(kdelta)

    @property
    def dimension(self):
        return sum([tensor.dimension for tensor in self.tensors])

    def __contains__(self, tensor):
        return tensor in self.tensors

    def is_free_index(self, index):
        return len([
            1 for tensor in self.tensors for tensor_index in tensor.indices
            if tensor_index == index
        ]) == 1

    @property
    def free_indices(self):
        counter = Counter(
            index for tensor in self.tensors for index in tensor.indices
        )

        return [
            index for index, multiplicity in counter.items()
            if multiplicity == 1
        ]

    def clone(self):
        return Operator(
            [tensor.clone() for tensor in self.tensors],
            self.coefficient
        )

    def conjugate(self):
        return Operator(
            [tensor.conjugate() for tensor in self.tensors],
            coefficient=self.coefficient
        )

    def differentiate(self, index):
        acc = 0

        for pos, tensor in enumerate(self.tensors):
            left = Operator(self.tensors[:pos])
            diff = self.tensors[pos].differentiate(index)
            right = Operator(self.tensors[pos+1:])

            acc += left * diff * right

        return acc

    def __eq__(self, other):
        """
        Match self with other operator. All tensors and index contractions
        should match. No sign differences allowed. All free indices should
        be equal. Reorderings allowed.
        """
        if not isinstance(other, Convertible):
            return False

        try:
            other = other._to_operator()
        except Convertible.DemoteError:
            return False

        if abs(self.coefficient) != abs(other.coefficient):
            return False

        if len(self.tensors) != len(other.tensors):
            return False

        match = rules.Match.match_operators(self, other)

        if match is None:
            return False

        for index, associate in match.indices_mapping.items():
            if index != associate:
                return False

        sign = rules.Permutation.compare(
            self.tensors,
            [match.tensor_mapping[tensor] for tensor in self.tensors]
        ).parity

        return self.coeffient * sign == other.coefficient


class OperatorSum(Conjugable, Convertible, Differentiable):
    """
    Container for lists of operators representing their sum.

    The methods perform the basic operations defined for operators
    generalized for sums of them

    Attributes:
        operators ([Operator]): the operators whose sum is represented
    """
    def __init__(self, operators=None):
        if operators is None:
            operators = []
        self.operators = operators

    def __str__(self):
        return " + ".join(map(str, self.operators))

    __repr__ = __str__

    def __add__(self, other):
        if not isinstance(other, Convertible):
            if other == 0:
                return self
            return self + OperatorSum([Operator([], coefficient=other)])

        if not isinstance(other, OperatorSum):
            return self + other._to_operator_sum()

        return OperatorSum(self.operators + other.operators)

    __radd__ = __add__

    def __mul__(self, other):
        if not isinstance(other, Convertible):
            if other == 0:
                return OperatorSum()

            if other == 1:
                return self

            return self * OperatorSum([Operator([], coefficient=other)])

        if not isinstance(other, OperatorSum):
            return self + other._to_operator_sum()

        # TODO: Do want to generate new bound indices for other_op to avoid clashes?
        return OperatorSum([
                Operator(
                    self_op.tensors + other_op.tensors,
                    coefficient=self_op.coefficient * other_op.coefficient
                )
                for self_op in self.operators
                for other_op in other.operators
        ])

    __rmul__ = __mul__

    def __neg__(self):
        return OperatorSum([-op for op in self.operators])

    def __eq__(self, other):
        if len(self.operators) != len(other.operators):
            return False

        return all(
            self_operator in other.operators
            for self_operator in self.operators
        )

    def _to_tensor(self):
        return self._to_operator()._to_tensor()

    def _to_operator(self):
        if len(self.operators) == 1:
            return self.operators[0]
        else:
            raise Convertible.DemoteError(self, OperatorSum, Operator)

    def _to_operator_sum(self):
        return self

    def _simplify(self):
        coefficients = {}

        for operator in self.operators:
            coefficients.setdefault(operator, 0)
            coefficients[operator] += operator.coefficient

        self.operators = [
            Operator(
                operator.tensors,
                coefficient
            )
            for operator, coefficient in coefficients.items()
        ]

    def conjugate(self):
        return OperatorSum([
            operator.conjugate() for operator in self.operators
        ])

    def differentiate(self, index):
        return OperatorSum([
            operator.differentiate(index) for operator in self.operators
        ])

    def filter_by_max_dimension(self, max_dimension):
        return OperatorSum([
            operator for operator in self.operators
            if operator.dimension <= max_dimension
        ])


def D(index, tensor):
    """
    Interface for the creation of tensors with derivatives applied.
    """
    return tensor.differentiate(index)


# To be used to specify the statistics of fields

# TODO: decide whether we want to keep these aliases or not

boson = Statistics.BOSON
fermion = Statistics.FERMION

# Basic Lorentz group related tensors.
#
# * The eps- tensors represent the antisymmetric epsilon symbols with
#   two-component spinor indices, with Up/Down denoting the position of
#   the two indices and the sufix -Dot meaning that both indices are dotted.
#
# * The sigma- tensors represent sigma matrices, defined in the usual way
#   using the three Pauli matrices and the 2x2 identity. The Lorentz vector
#   index is the first, the two two-component spinor indices are the second
#   and third.

# TODO: Rewrite these

epsUp = TensorBuilder("epsUp")
"""
Totally anti-symmetric tensor with two two-component spinor
 undotted superindices
"""

epsUpDot = TensorBuilder("epsUpDot")
"""
Totally anti-symmetric tensor with two two-component spinor
 dotted superindices
"""

epsDown = TensorBuilder("epsDown")
"""
Totally anti-symmetric tensor with two two-component spinor
 undotted subindices
"""

epsDownDot = TensorBuilder("epsDownDot")
"""
Totally anti-symmetric tensor with two two-component spinor
 dotted subindices
"""

sigma4bar = TensorBuilder("sigma4bar")
"""
Tensor with one lorentz index, one two-component spinor dotted
superindex and one two-component spinor undotted superindex.
Represents the four-vector of 2x2 matrices built out identity
and minus the Pauli matrices.
"""

sigma4 = TensorBuilder("sigma4")
"""
Tensor with one lorentz index, one two-component spinor undotted
subindex and one two-component spinor dotted subindex.
Represents the four-vector of 2x2 matrices built out identity
and the Pauli matrices.
"""<|MERGE_RESOLUTION|>--- conflicted
+++ resolved
@@ -11,12 +11,9 @@
 
 from abc import ABCMeta, abstractmethod
 from collections import Counter
-<<<<<<< HEAD
 from enum import Enum
+from fractions import Fraction
 from functools import partial
-=======
-from fractions import Fraction
->>>>>>> 41a9ab0b
 
 import rules
 
@@ -44,7 +41,7 @@
         # TODO: decide whether to use indices of reversed(indices)
         for index in indices:
             differentiated = differentiated.differentiate(index)
-            
+
         return differentiated
 
 
@@ -114,7 +111,7 @@
     @property
     def dimension(self):
         return self._tensor_dimension + len(self.derivatives_indices)
-        
+
     def __str__(self):
         """
         Returns a string of the form:
