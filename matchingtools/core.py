--- conflicted
+++ resolved
@@ -438,7 +438,6 @@
         if len(self.tensors) != len(other.tensors):
             return False
 
-<<<<<<< HEAD
         matches = Match.match_operators(self, other)
 
         if matches is None:
@@ -461,31 +460,6 @@
                 break
         else:
             return False  # no valid match found
-=======
-        matches = Match.all_matches(self, other)
-
-        if len(matches) == 0:
-            return False
-
-        # TODO: make sure this previous code isn't the right solution:
-        #   for index, associate in match.indices_mapping.items():
-        #     if index != associate:
-        #       return False
-        # ---
-        # it's been substituted by this:
-        for match in matches:
-            free_indices_coincide = True
-            for tensor in self.tensors:
-                for index in tensor.indices:
-                    is_free = self.is_free_index(index)
-                    if is_free and index in match.indices_mapping:
-                        if index != match.indices_mapping[index]:
-                            free_indices_coincide = False
-            if free_indices_coincide:
-                break
-        else:
-            return False            
->>>>>>> c78e9466
 
         own_fermions = [
             tensor for tensor in self.tensors
@@ -517,7 +491,7 @@
     def __init__(self, operators=None):
         if operators is None:
             operators = []
-                
+
         self.operators = [operator._to_operator() for operator in operators]
 
         self._simplify()
